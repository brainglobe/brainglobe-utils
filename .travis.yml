language: python
matrix:
  include:
  - os: linux
    python: 3.6
    dist: bionic
  - os: linux
    python: 3.7
    dist: bionic
  - os: linux
    python: 3.8
    dist: bionic
before_install:
<<<<<<< HEAD
  - wget http://repo.continuum.io/miniconda/Miniconda3-latest-Linux-x86_64.sh -O miniconda.sh;
  - bash miniconda.sh -b -p $HOME/miniconda
  - export PATH="$HOME/miniconda/bin:$PATH"
  - hash -r
  - conda config --set always_yes yes --set changeps1 no
  - conda info -a

=======
- wget http://repo.continuum.io/miniconda/Miniconda3-latest-Linux-x86_64.sh -O miniconda.sh;
- bash miniconda.sh -b -p $HOME/miniconda
- export PATH="$HOME/miniconda/bin:$PATH"
- hash -r
- conda config --set always_yes yes --set changeps1 no
- conda info -a
>>>>>>> f6263f5c
install:
  - conda create -n test-environment python=$TRAVIS_PYTHON_VERSION
  - source activate test-environment
  - pip install -e .[dev]
  - conda info -a
after_success:
  - coveralls
script:
<<<<<<< HEAD
  - black ./ -l 79 --target-version py37 --check
  - travis_wait 40 bash travis/run_tests.sh
=======
- travis_wait 10 bash travis/run_tests.sh
>>>>>>> f6263f5c
notifications:
  email:
    recipients:
    - adam.tyson@ucl.ac.uk
    on_success: change
    on_failure: always
deploy:
  - provider: pypi
    user: __token__
    distributions: sdist bdist_wheel
    skip_existing: true
    on:
      branch: master
      tags: true<|MERGE_RESOLUTION|>--- conflicted
+++ resolved
@@ -11,22 +11,12 @@
     python: 3.8
     dist: bionic
 before_install:
-<<<<<<< HEAD
   - wget http://repo.continuum.io/miniconda/Miniconda3-latest-Linux-x86_64.sh -O miniconda.sh;
   - bash miniconda.sh -b -p $HOME/miniconda
   - export PATH="$HOME/miniconda/bin:$PATH"
   - hash -r
   - conda config --set always_yes yes --set changeps1 no
   - conda info -a
-
-=======
-- wget http://repo.continuum.io/miniconda/Miniconda3-latest-Linux-x86_64.sh -O miniconda.sh;
-- bash miniconda.sh -b -p $HOME/miniconda
-- export PATH="$HOME/miniconda/bin:$PATH"
-- hash -r
-- conda config --set always_yes yes --set changeps1 no
-- conda info -a
->>>>>>> f6263f5c
 install:
   - conda create -n test-environment python=$TRAVIS_PYTHON_VERSION
   - source activate test-environment
@@ -35,12 +25,8 @@
 after_success:
   - coveralls
 script:
-<<<<<<< HEAD
   - black ./ -l 79 --target-version py37 --check
   - travis_wait 40 bash travis/run_tests.sh
-=======
-- travis_wait 10 bash travis/run_tests.sh
->>>>>>> f6263f5c
 notifications:
   email:
     recipients:
