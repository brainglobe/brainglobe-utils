import warnings

import nrrd
import numpy as np
import tifffile

with warnings.catch_warnings():
    warnings.simplefilter("ignore")
    import nibabel as nib


def to_nii(img, dest_path, scale=None, affine_transform=None):
    # TODO: see if we want also real units scale

    """
    Write the brain volume to disk as a nifty image.

    Parameters
    ----------
    img : nifty image object or np.ndarray
        A nifty image object or numpy array representing a brain.

    dest_path : str or Path
        The file path where to save the brain.

    scale : tuple of floats, optional
        A tuple of floats to indicate the 'zooms' of the nifty image.

    affine_transform : np.ndarray, optional
        A 4x4 matrix indicating the transform to save in the metadata of the
        image. Required only if not nibabel input.
    """
    dest_path = str(dest_path)
    if affine_transform is None:
        affine_transform = np.eye(4)
    if not isinstance(img, nib.Nifti1Image):
        img = nib.Nifti1Image(img, affine_transform)
    if scale is not None:
        img.header.set_zooms(scale)
    nib.save(img, dest_path)


def to_tiff(img_volume, dest_path, photometric="minisblack"):
    """
    Save the image volume (numpy array) to a tiff stack.

    Parameters
    ----------
    img_volume : np.ndarray
        The image to be saved.

<<<<<<< HEAD
    dest_path : str or Path
        The file path where to save the tiff stack.
=======
    dest_path : str
        Where to save the tiff stack.

    photometric: str
        Color space of image (to pass to tifffile.imwrite)
        Use 'minisblack' (default) for grayscale and 'rgb' for rgb
>>>>>>> 7aad98f8
    """
    dest_path = str(dest_path)
    tifffile.imwrite(dest_path, img_volume, photometric=photometric)


def to_tiffs(img_volume, path_prefix, path_suffix="", extension=".tif"):
    """
    Save the image volume (numpy array) as a sequence of tiff planes.
    Each plane will have a filepath of the following format:
    {path_prefix}_{zeroPaddedIndex}{path_suffix}{extension}

    Parameters
    ----------
    img_volume : np.ndarray
        The image to be saved.

    path_prefix : str
        The prefix for each plane.

    path_suffix : str, optional
        The suffix for each plane.

    extension : str, optional
        The file extension for each plane.
    """
    z_size = img_volume.shape[0]
    pad_width = int(round(z_size / 10)) + 1
    for i in range(z_size):
        img = img_volume[i, :, :]
        dest_path = (
            f"{path_prefix}_{str(i).zfill(pad_width)}{path_suffix}{extension}"
        )
        tifffile.imwrite(dest_path, img)


def to_nrrd(img_volume, dest_path):
    """
    Save the image volume (numpy array) as nrrd.

    Parameters
    ----------
    img_volume : np.ndarray
        The image to be saved.

    dest_path : str or Path
        The file path where to save the nrrd image.
    """
    dest_path = str(dest_path)
    nrrd.write(dest_path, img_volume)<|MERGE_RESOLUTION|>--- conflicted
+++ resolved
@@ -49,17 +49,12 @@
     img_volume : np.ndarray
         The image to be saved.
 
-<<<<<<< HEAD
     dest_path : str or Path
         The file path where to save the tiff stack.
-=======
-    dest_path : str
-        Where to save the tiff stack.
 
     photometric: str
         Color space of image (to pass to tifffile.imwrite)
         Use 'minisblack' (default) for grayscale and 'rgb' for rgb
->>>>>>> 7aad98f8
     """
     dest_path = str(dest_path)
     tifffile.imwrite(dest_path, img_volume, photometric=photometric)
