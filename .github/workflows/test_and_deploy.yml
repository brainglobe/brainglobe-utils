--- conflicted
+++ resolved
@@ -67,7 +67,15 @@
           python-version: ${{ matrix.python-version }}
           secret-codecov-token: ${{ secrets.CODECOV_TOKEN }}
 
-<<<<<<< HEAD
+      # Run tests on napari main if this is a scheduled run
+      - name: Run tests on napari main
+        if: github.event_name == 'schedule'
+        uses: neuroinformatics-unit/actions/test@v2
+        with:
+          python-version: ${{ matrix.python-version }}
+          secret-codecov-token: ${{ secrets.CODECOV_TOKEN }}
+          tox-args: '-e napari-dev'
+     
       - name: Notify slack on scheduled failure
         if: failure() && github.event_name == 'schedule'
         uses: ravsamhq/notify-slack-action@v2
@@ -76,17 +84,7 @@
           notify_when: 'failure'
         env:
           SLACK_WEBHOOK_URL: ${{ secrets.SLACK_NOTIFYBOT_WEBHOOK_URL }} # required
-=======
-          # Run tests on napari main if this is a scheduled run
-      - name: Run tests on napari main
-        if: github.event_name == 'schedule'
-        uses: neuroinformatics-unit/actions/test@v2
-        with:
-          python-version: ${{ matrix.python-version }}
-          secret-codecov-token: ${{ secrets.CODECOV_TOKEN }}
-          tox-args: '-e napari-dev'
->>>>>>> ff353cb2
-
+   
   test_numba_disabled:
     needs: [ linting, manifest ]
     name: Run tests with numba disabled
